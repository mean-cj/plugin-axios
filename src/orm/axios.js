--- conflicted
+++ resolved
@@ -2,16 +2,8 @@
 
 export default class Axios {
   constructor(http) {
-<<<<<<< HEAD
     this.instance = http.axios || axios.create(http);
-
-    if(http.access_token) {
-      this.instance.defaults.headers.common['Authorization'] = `Bearer ${http.access_token}`;
-    }
-=======
-    this.instance = axios.create(http);
     this.setAuthentication(http.access_token);
->>>>>>> 94ecbe9d
 
     this.instance.interceptors.response.use(
       response => http.onResponse(response, this.instance),
@@ -23,7 +15,8 @@
 
   setAuthentication(token) {
     if (!token) return;
-    const isFunction = typeof token === "function";
+    const isFunction = typeof token 
+    "function";
     const tokenStr = isFunction ? token() : token;
 
     this.instance.defaults.headers.common['Authorization'] = `Bearer ${tokenStr}`;

--- conflicted
+++ resolved
@@ -1,10 +1,6 @@
 {
   "name": "@vuex-orm/plugin-axios",
-<<<<<<< HEAD
-  "version": "0.2.3",
-=======
-  "version": "0.4.0",
->>>>>>> 94ecbe9d
+  "version": "0.5.0",
   "description": "Vuex-ORM Plugin to sync the data against a RESTful API.",
   "main": "dist/index.js",
   "scripts": {
@@ -33,16 +29,11 @@
     }
   },
   "dependencies": {
-<<<<<<< HEAD
-    "@vuex-orm/core": "^0.26.2",
-=======
-    "@vuex-orm/core": "^0.30.0",
->>>>>>> 94ecbe9d
+    "@vuex-orm/core": "^0.31.6",
     "axios": "^0.18.0",
     "lodash": "^4.17.11"
   },
   "devDependencies": {
-<<<<<<< HEAD
     "@babel/core": "^7.0.0",
     "@babel/plugin-transform-runtime": "^7.2.0",
     "@babel/preset-env": "^7.0.0",
@@ -50,17 +41,6 @@
     "babel-core": "7.0.0-bridge.0",
     "babel-jest": "^23.4.2",
     "babel-loader": "^8.0.0",
-=======
-    "@babel/core": "^7.1.6",
-    "babel-core": "7.0.0-bridge.0",
-    "@babel/runtime": "^7.1.5",
-    "@babel/plugin-transform-runtime": "^7.1.0",
-    "@babel/preset-env": "^7.1.6",
-    "babel-jest": "^23.6.0",
-    "babel-loader": "^8.0.4",
-    "babel-plugin-transform-runtime": "^6.23.0",
-    "babel-preset-env": "^1.7.0",
->>>>>>> 94ecbe9d
     "eslint": "^5.4.0",
     "eslint-config-airbnb": "^17.1.0",
     "eslint-plugin-import": "^2.14.0",
